--- conflicted
+++ resolved
@@ -128,9 +128,7 @@
             .as_ref()
             .unwrap()
             .join(get_shim_file_name(&self.name));
-
-<<<<<<< HEAD
-=======
+            
         self.do_create(shim_path, false)
     }
 
@@ -146,7 +144,6 @@
     }
 
     fn do_create(&self, shim_path: PathBuf, global: bool) -> Result<PathBuf, ProtoError> {
->>>>>>> 3d7d28e9
         let shim_exists = shim_path.exists();
 
         let handle_error =
