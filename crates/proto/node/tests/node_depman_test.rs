use proto_core::{
    Detector, Downloadable, Executable, Installable, Proto, Resolvable, Shimable, Tool,
};
use proto_node::{NodeDependencyManager, NodeDependencyManagerType};

#[tokio::test]
async fn downloads_verifies_installs_npm() {
    let fixture = assert_fs::TempDir::new().unwrap();
    let proto = Proto::from(fixture.path());
    let mut tool =
        NodeDependencyManager::new(&proto, NodeDependencyManagerType::Npm, Some("9.0.0"));

    tool.setup("9.0.0").await.unwrap();

    assert!(tool.get_install_dir().unwrap().exists());

    assert_eq!(
        tool.get_bin_path().unwrap(),
        &proto.tools_dir.join("npm/9.0.0/bin/npm-cli.js")
    );

    if cfg!(windows) {
        assert_eq!(
            tool.get_shim_path().unwrap(),
<<<<<<< HEAD
            &proto.tools_dir.join("npm\\9.0.0\\npm.bat")
=======
            &proto.tools_dir.join("npm\\9.0.0\\npm.ps1")
>>>>>>> b17d59cd
        );
    } else {
        assert_eq!(
            tool.get_shim_path().unwrap(),
            &proto.tools_dir.join("npm/9.0.0/npm")
        );
    }
}

#[tokio::test]
async fn downloads_verifies_installs_pnpm() {
    let fixture = assert_fs::TempDir::new().unwrap();
    let proto = Proto::from(fixture.path());
    let mut tool =
        NodeDependencyManager::new(&proto, NodeDependencyManagerType::Pnpm, Some("7.0.0"));

    tool.setup("7.0.0").await.unwrap();

    assert!(tool.get_install_dir().unwrap().exists());

    assert_eq!(
        tool.get_bin_path().unwrap(),
        &proto.tools_dir.join("pnpm/7.0.0/bin/pnpm.cjs")
    );
}

#[tokio::test]
async fn downloads_verifies_installs_yarn_classic() {
    let fixture = assert_fs::TempDir::new().unwrap();
    let proto = Proto::from(fixture.path());
    let mut tool =
        NodeDependencyManager::new(&proto, NodeDependencyManagerType::Yarn, Some("1.22.0"));

    tool.setup("1.22.0").await.unwrap();

    assert!(tool.get_install_dir().unwrap().exists());

    assert_eq!(
        tool.get_bin_path().unwrap(),
        &proto.tools_dir.join("yarn/1.22.0/bin/yarn.js")
    );
}

#[tokio::test]
async fn downloads_verifies_installs_yarn_berry() {
    let fixture = assert_fs::TempDir::new().unwrap();
    let proto = Proto::from(fixture.path());
    let mut tool =
        NodeDependencyManager::new(&proto, NodeDependencyManagerType::Yarn, Some("3.3.0"));

    tool.setup("3.3.0").await.unwrap();

    assert!(tool.get_install_dir().unwrap().exists());

    assert_eq!(tool.get_resolved_version(), "1.22.19");
    assert_eq!(
        tool.get_bin_path().unwrap(),
        &proto.tools_dir.join("yarn/1.22.19/bin/yarn.js")
    );
}

mod detector {
    use super::*;
    use assert_fs::prelude::{FileWriteStr, PathChild};

    #[tokio::test]
    async fn doesnt_match_if_no_json_file() {
        let fixture = assert_fs::TempDir::new().unwrap();
        let proto = Proto::from(fixture.path());
        let tool =
            NodeDependencyManager::new(&proto, NodeDependencyManagerType::Npm, Some("9.0.0"));

        assert_eq!(
            tool.detect_version_from(fixture.path()).await.unwrap(),
            None
        );
    }

    #[tokio::test]
    async fn doesnt_match_if_no_field() {
        let fixture = assert_fs::TempDir::new().unwrap();

        fixture.child("package.json").write_str(r#"{}"#).unwrap();

        let proto = Proto::from(fixture.path());
        let tool =
            NodeDependencyManager::new(&proto, NodeDependencyManagerType::Npm, Some("9.0.0"));

        assert_eq!(
            tool.detect_version_from(fixture.path()).await.unwrap(),
            None
        );
    }

    #[tokio::test]
    async fn doesnt_match_if_diff_package_name() {
        let fixture = assert_fs::TempDir::new().unwrap();

        fixture
            .child("package.json")
            .write_str(r#"{"packageManager":"yarn@1.2.3"}"#)
            .unwrap();

        let proto = Proto::from(fixture.path());
        let tool =
            NodeDependencyManager::new(&proto, NodeDependencyManagerType::Npm, Some("9.0.0"));

        assert_eq!(
            tool.detect_version_from(fixture.path()).await.unwrap(),
            None
        );
    }

    #[tokio::test]
    async fn defaults_to_latest_version() {
        let fixture = assert_fs::TempDir::new().unwrap();

        fixture
            .child("package.json")
            .write_str(r#"{"packageManager":"npm"}"#)
            .unwrap();

        let proto = Proto::from(fixture.path());
        let tool =
            NodeDependencyManager::new(&proto, NodeDependencyManagerType::Npm, Some("9.0.0"));

        assert_eq!(
            tool.detect_version_from(fixture.path()).await.unwrap(),
            Some("latest".into())
        );
    }

    #[tokio::test]
    async fn detects_npm() {
        let fixture = assert_fs::TempDir::new().unwrap();

        fixture
            .child("package.json")
            .write_str(r#"{"packageManager":"npm@1.2.3"}"#)
            .unwrap();

        let proto = Proto::from(fixture.path());
        let tool =
            NodeDependencyManager::new(&proto, NodeDependencyManagerType::Npm, Some("9.0.0"));

        assert_eq!(
            tool.detect_version_from(fixture.path()).await.unwrap(),
            Some("1.2.3".into())
        );
    }

    #[tokio::test]
    async fn detects_pnpm() {
        let fixture = assert_fs::TempDir::new().unwrap();

        fixture
            .child("package.json")
            .write_str(r#"{"packageManager":"pnpm@4.5.6"}"#)
            .unwrap();

        let proto = Proto::from(fixture.path());
        let tool =
            NodeDependencyManager::new(&proto, NodeDependencyManagerType::Pnpm, Some("9.0.0"));

        assert_eq!(
            tool.detect_version_from(fixture.path()).await.unwrap(),
            Some("4.5.6".into())
        );
    }

    #[tokio::test]
    async fn detects_yarn() {
        let fixture = assert_fs::TempDir::new().unwrap();

        fixture
            .child("package.json")
            .write_str(r#"{"packageManager":"yarn@7.8.9"}"#)
            .unwrap();

        let proto = Proto::from(fixture.path());
        let tool =
            NodeDependencyManager::new(&proto, NodeDependencyManagerType::Yarn, Some("9.0.0"));

        assert_eq!(
            tool.detect_version_from(fixture.path()).await.unwrap(),
            Some("7.8.9".into())
        );
    }
}

mod downloader {
    use super::*;

    #[tokio::test]
    async fn sets_path_to_temp() {
        let fixture = assert_fs::TempDir::new().unwrap();
        let proto = Proto::from(fixture.path());
        let tool =
            NodeDependencyManager::new(&proto, NodeDependencyManagerType::Npm, Some("9.0.0"));

        assert_eq!(
            tool.get_download_path().unwrap(),
            proto.temp_dir.join("npm").join("9.0.0.tgz")
        );
    }

    #[tokio::test]
    async fn downloads_to_temp() {
        let fixture = assert_fs::TempDir::new().unwrap();
        let tool = NodeDependencyManager::new(
            &Proto::from(fixture.path()),
            NodeDependencyManagerType::Npm,
            Some("9.0.0"),
        );

        let to_file = tool.get_download_path().unwrap();

        assert!(!to_file.exists());

        tool.download(&to_file, None).await.unwrap();

        assert!(to_file.exists());
    }

    #[tokio::test]
    async fn doesnt_download_if_file_exists() {
        let fixture = assert_fs::TempDir::new().unwrap();
        let tool = NodeDependencyManager::new(
            &Proto::from(fixture.path()),
            NodeDependencyManagerType::Npm,
            Some("9.0.0"),
        );

        let to_file = tool.get_download_path().unwrap();

        assert!(tool.download(&to_file, None).await.unwrap());
        assert!(!tool.download(&to_file, None).await.unwrap());
    }
}

mod resolver {
    use super::*;

    #[tokio::test]
    async fn resolve_latest() {
        let fixture = assert_fs::TempDir::new().unwrap();
        let mut tool = NodeDependencyManager::new(
            &Proto::from(fixture.path()),
            NodeDependencyManagerType::Npm,
            None,
        );

        assert_ne!(tool.resolve_version("latest").await.unwrap(), "latest");
        assert_ne!(tool.get_resolved_version(), "latest");
    }

    #[tokio::test]
    async fn resolve_partial_version() {
        let fixture = assert_fs::TempDir::new().unwrap();
        let mut tool = NodeDependencyManager::new(
            &Proto::from(fixture.path()),
            NodeDependencyManagerType::Npm,
            None,
        );

        assert_eq!(tool.resolve_version("6").await.unwrap(), "6.9.2");
    }

    #[tokio::test]
    async fn resolve_version_with_prefix() {
        let fixture = assert_fs::TempDir::new().unwrap();
        let mut tool = NodeDependencyManager::new(
            &Proto::from(fixture.path()),
            NodeDependencyManagerType::Npm,
            None,
        );

        assert_eq!(tool.resolve_version("v9.0.0").await.unwrap(), "9.0.0");
    }

    #[tokio::test]
    async fn resolve_custom_dist() {
        let fixture = assert_fs::TempDir::new().unwrap();
        let mut tool = NodeDependencyManager::new(
            &Proto::from(fixture.path()),
            NodeDependencyManagerType::Yarn,
            None,
        );

        assert_ne!(tool.resolve_version("berry").await.unwrap(), "berry");
    }

    #[tokio::test]
    async fn handles_npm() {
        let fixture = assert_fs::TempDir::new().unwrap();
        let mut tool = NodeDependencyManager::new(
            &Proto::from(fixture.path()),
            NodeDependencyManagerType::Npm,
            None,
        );

        assert_eq!(tool.resolve_version("9.0.0").await.unwrap(), "9.0.0");
    }

    #[tokio::test]
    async fn handles_pnpm() {
        let fixture = assert_fs::TempDir::new().unwrap();
        let mut tool = NodeDependencyManager::new(
            &Proto::from(fixture.path()),
            NodeDependencyManagerType::Pnpm,
            None,
        );

        assert_eq!(tool.resolve_version("7.0.0").await.unwrap(), "7.0.0");
    }

    #[tokio::test]
    async fn handles_yarn() {
        let fixture = assert_fs::TempDir::new().unwrap();
        let mut tool = NodeDependencyManager::new(
            &Proto::from(fixture.path()),
            NodeDependencyManagerType::Yarn,
            None,
        );

        assert_eq!(tool.resolve_version("1.22.0").await.unwrap(), "1.22.0");
    }

    #[tokio::test]
    #[should_panic(expected = "VersionUnknownAlias(\"unknown\")")]
    async fn errors_invalid_alias() {
        let fixture = assert_fs::TempDir::new().unwrap();
        let mut tool = NodeDependencyManager::new(
            &Proto::from(fixture.path()),
            NodeDependencyManagerType::Npm,
            None,
        );

        tool.resolve_version("unknown").await.unwrap();
    }

    #[tokio::test]
    #[should_panic(expected = "VersionResolveFailed(\"99.99.99\")")]
    async fn errors_invalid_version() {
        let fixture = assert_fs::TempDir::new().unwrap();
        let mut tool = NodeDependencyManager::new(
            &Proto::from(fixture.path()),
            NodeDependencyManagerType::Npm,
            None,
        );

        tool.resolve_version("99.99.99").await.unwrap();
    }
}<|MERGE_RESOLUTION|>--- conflicted
+++ resolved
@@ -22,11 +22,7 @@
     if cfg!(windows) {
         assert_eq!(
             tool.get_shim_path().unwrap(),
-<<<<<<< HEAD
             &proto.tools_dir.join("npm\\9.0.0\\npm.bat")
-=======
-            &proto.tools_dir.join("npm\\9.0.0\\npm.ps1")
->>>>>>> b17d59cd
         );
     } else {
         assert_eq!(
@@ -342,7 +338,7 @@
 
         assert_eq!(tool.resolve_version("7.0.0").await.unwrap(), "7.0.0");
     }
-
+>>>
     #[tokio::test]
     async fn handles_yarn() {
         let fixture = assert_fs::TempDir::new().unwrap();
