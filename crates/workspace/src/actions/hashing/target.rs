--- conflicted
+++ resolved
@@ -93,12 +93,8 @@
             .into_iter()
             .filter(|f| {
                 // Deleted files will crash `git hash-object`
-<<<<<<< HEAD
-                !local_files.deleted.contains(f) && globset.matches(&workspace.root.join(f)).unwrap_or(false)
-=======
                 !local_files.deleted.contains(f)
                     && globset.matches(&workspace.root.join(f)).unwrap_or(false)
->>>>>>> 3d8a82c9
             })
             .collect::<Vec<String>>();
 
